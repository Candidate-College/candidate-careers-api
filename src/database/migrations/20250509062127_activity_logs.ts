/**
 * Enhanced Activity Logs Migration
 *
 * Creates comprehensive activity_logs table with enhanced schema for
 * audit logging system. Includes enum types for categorization,
 * severity levels, and status tracking with proper indexes.
 */

import type { Knex } from "knex";

export async function up(knex: Knex): Promise<void> {
  // Create enum types for better data integrity
  await knex.schema.raw(
    "CREATE TYPE severity_level AS ENUM ('low', 'medium', 'high', 'critical')"
  );

  await knex.schema.raw(
    "CREATE TYPE activity_category AS ENUM ('authentication', 'authorization', 'user_management', 'data_modification', 'system', 'security')"
  );

  await knex.schema.raw(
    "CREATE TYPE activity_status AS ENUM ('success', 'failure', 'error')"
  );

  // Create enhanced activity_logs table
  await knex.schema.createTable("activity_logs", (table) => {
    // Primary key
    table.bigIncrements("id");

    // Foreign key relationships
    table
      .bigInteger("user_id")
      .unsigned()
      .nullable()
      .references("id")
      .inTable("users")
      .onDelete("CASCADE");
    table.string("session_id", 255).nullable();

    // Core activity fields
    table.string("action", 100).notNullable();
    table.string("resource_type", 100).notNullable();
    table.bigInteger("resource_id").nullable();
    table.string("resource_uuid", 36).nullable();
    table.text("description").notNullable();

    // Data change tracking
    table.json("old_values").nullable();
    table.json("new_values").nullable();
    table.json("metadata").nullable();

    // Request metadata
    table.string("ip_address", 45).nullable();
    table.text("user_agent").nullable();

    // Categorization and severity
    table.specificType("severity", "severity_level").defaultTo("medium");
    table.specificType("category", "activity_category").notNullable();
    table.specificType("status", "activity_status").defaultTo("success");

    // Timestamp
    table.timestamp("created_at", { useTz: true }).defaultTo(knex.fn.now());

    // Performance indexes
    table.index(["user_id"]);
    table.index(["action"]);
    table.index(["resource_type"]);
    table.index(["category", "severity"]);
    table.index(["created_at"]);
    table.index(["ip_address"]);
    table.index(["session_id"]);
  });
}

export async function down(knex: Knex): Promise<void> {
<<<<<<< HEAD
  await knex.schema.dropTableIfExists('activity_logs');
=======
  // Drop table first
  await knex.schema.dropTableIfExists("activity_logs");

  // Drop enum types
  await knex.schema.raw("DROP TYPE IF EXISTS severity_level");
  await knex.schema.raw("DROP TYPE IF EXISTS activity_category");
  await knex.schema.raw("DROP TYPE IF EXISTS activity_status");
>>>>>>> 26584dd7
}<|MERGE_RESOLUTION|>--- conflicted
+++ resolved
@@ -73,9 +73,6 @@
 }
 
 export async function down(knex: Knex): Promise<void> {
-<<<<<<< HEAD
-  await knex.schema.dropTableIfExists('activity_logs');
-=======
   // Drop table first
   await knex.schema.dropTableIfExists("activity_logs");
 
@@ -83,5 +80,4 @@
   await knex.schema.raw("DROP TYPE IF EXISTS severity_level");
   await knex.schema.raw("DROP TYPE IF EXISTS activity_category");
   await knex.schema.raw("DROP TYPE IF EXISTS activity_status");
->>>>>>> 26584dd7
 }