import { UserSession, UserSessionData } from './user-session-model';
import { Role, RoleData } from './role-model';
const Model = require('@/config/database/orm');

export interface UserData {
  id: number;
  uuid: string;
  email: string;
<<<<<<< HEAD
  password: string;
  name: string;
  role?: RoleData;
  status: string;
=======
  password?: string;
  password_hash?: string;
  role_id?: number;
  status?: 'active' | 'inactive' | 'suspended';
  role: string;
  verification_token?: string;
>>>>>>> 26584dd7
  email_verified_at?: Date | null;
  last_login_at?: Date | null;
  created_at: Date;
  updated_at: Date;
  deleted_at?: Date | null;
  sessions?: UserSessionData[];
}

export class User extends Model {
  static readonly softDelete = true;
  static readonly tableName = 'users';

  static readonly relationMappings = {
    sessions: {
      relation: Model.HasManyRelation,
      modelClass: UserSession,
      join: {
        from: 'users.id',
        to: 'sessions.user_id',
      },
    },
    role: {
      relation: Model.BelongsToOneRelation,
      modelClass: Role,
      join: {
        from: 'users.role_id',
        to: 'roles.id',
      },
    },
  };
}<|MERGE_RESOLUTION|>--- conflicted
+++ resolved
@@ -6,19 +6,12 @@
   id: number;
   uuid: string;
   email: string;
-<<<<<<< HEAD
-  password: string;
-  name: string;
-  role?: RoleData;
-  status: string;
-=======
   password?: string;
   password_hash?: string;
   role_id?: number;
   status?: 'active' | 'inactive' | 'suspended';
   role: string;
   verification_token?: string;
->>>>>>> 26584dd7
   email_verified_at?: Date | null;
   last_login_at?: Date | null;
   created_at: Date;
